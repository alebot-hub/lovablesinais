--- conflicted
+++ resolved
@@ -148,136 +148,6 @@
           lastError = error.message;
           continue;
         }
-<<<<<<< HEAD
-      }
-      
-      if (!response || !response.ok) {
-        throw new Error(lastError || 'Todas as fontes falharam');
-      }
-      
-      const data = await response.json();
-      
-      if (data && data.data && data.data[0]) {
-        const fngData = data.data[0];
-        const index = parseInt(fngData.value);
-        const label = fngData.value_classification;
-        
-        console.log(`✅ Fear & Greed real: ${index}/100 (${label})`);
-        
-        return {
-          index: index,
-          label: label,
-          isReal: true,
-          timestamp: fngData.timestamp
-        };
-      }
-      
-      throw new Error('Dados inválidos da API');
-    } catch (error) {
-      console.error('❌ Erro no Fear & Greed real:', error.message);
-      
-      // Fallback inteligente baseado no Bitcoin
-      const btcSentiment = await this.calculateBtcBasedFearGreed().catch(() => null);
-      
-      if (btcSentiment) {
-        console.log(`✅ Fear & Greed calculado via BTC: ${btcSentiment.index}/100`);
-        return btcSentiment;
-      }
-      
-      // Fallback final com dados simulados mais realistas
-      const simulatedIndex = 35 + Math.random() * 30; // 35-65 (mais realista)
-      return {
-        index: Math.round(simulatedIndex),
-        label: this.getFearGreedLabel(simulatedIndex),
-        isReal: false,
-        timestamp: Date.now()
-      };
-    }
-  }
-
-  /**
-   * Calcula Fear & Greed baseado no Bitcoin
-   */
-  async calculateBtcBasedFearGreed() {
-    try {
-      const btcData = await this.binanceService.getOHLCVData('BTC/USDT', '1d', 30);
-      
-      if (!btcData || !btcData.close || btcData.close.length < 20) {
-        return null;
-      }
-      
-      const currentPrice = btcData.close[btcData.close.length - 1];
-      const price7dAgo = btcData.close[btcData.close.length - 8];
-      const price30dAgo = btcData.close[0];
-      
-      const change7d = ((currentPrice - price7dAgo) / price7dAgo) * 100;
-      const change30d = ((currentPrice - price30dAgo) / price30dAgo) * 100;
-      
-      // Calcula volatilidade
-      const returns = [];
-      for (let i = 1; i < btcData.close.length; i++) {
-        returns.push((btcData.close[i] - btcData.close[i-1]) / btcData.close[i-1]);
-      }
-      const volatility = Math.sqrt(returns.reduce((sum, ret) => sum + ret * ret, 0) / returns.length) * 100;
-      
-      // Calcula índice baseado em múltiplos fatores
-      let index = 50; // Base neutra
-      
-      // Variação 7 dias (peso 40%)
-      if (change7d > 15) index += 25;
-      else if (change7d > 5) index += 15;
-      else if (change7d > 0) index += 5;
-      else if (change7d < -15) index -= 25;
-      else if (change7d < -5) index -= 15;
-      else if (change7d < 0) index -= 5;
-      
-      // Variação 30 dias (peso 30%)
-      if (change30d > 30) index += 15;
-      else if (change30d > 10) index += 10;
-      else if (change30d < -30) index -= 15;
-      else if (change30d < -10) index -= 10;
-      
-      // Volatilidade (peso 20% - inverso)
-      if (volatility > 5) index -= 10;
-      else if (volatility < 2) index += 5;
-      
-      // Volume (peso 10%)
-      const avgVolume = btcData.volume.reduce((sum, vol) => sum + vol, 0) / btcData.volume.length;
-      const currentVolume = btcData.volume[btcData.volume.length - 1];
-      if (currentVolume > avgVolume * 1.5) index += 5;
-      
-      index = Math.max(0, Math.min(100, Math.round(index)));
-      
-      return {
-        index: index,
-        label: this.getFearGreedLabel(index),
-        isReal: false,
-        calculatedFrom: 'Bitcoin metrics',
-        timestamp: Date.now()
-      };
-    } catch (error) {
-      console.error('Erro ao calcular F&G via BTC:', error.message);
-      return null;
-    }
-  }
-
-  /**
-   * Obtém dados de Altcoin Season
-   */
-  async getAltcoinSeasonData() {
-    try {
-      console.log('🚀 Verificando Altcoin Season...');
-        headers: {
-          'Accept': 'application/json',
-          'User-Agent': 'Mozilla/5.0 (compatible; CryptoBot/1.0)'
-        },
-        signal: AbortSignal.timeout(10000)
-      });
-
-      if (!response.ok) {
-        throw new Error(`HTTP ${response.status}: ${response.statusText}`);
-=======
->>>>>>> bc71abd6
       }
       
       if (!response || !response.ok) {
@@ -601,27 +471,6 @@
       baseScore += 5;
     } else if (hour >= 0 && hour <= 2) { // Abertura Ásia
       baseScore += 8;
-<<<<<<< HEAD
-    }
-    
-    // Adiciona variação aleatória
-    const variation = (Math.random() - 0.5) * 20; // ±10
-    const finalScore = Math.max(30, Math.min(70, baseScore + variation));
-    
-    return {
-      score: finalScore,
-      trendingCoins: ['BTC', 'ETH', 'SOL'], // Coins sempre relevantes
-      categories: {
-        blueChip: 2,
-        defi: 1,
-        layer2: 1,
-        meme: 1,
-        ai: 0
-      },
-      isRealData: false,
-      fallbackReason: 'API temporariamente indisponível'
-=======
->>>>>>> bc71abd6
     }
     
     // Adiciona variação aleatória
